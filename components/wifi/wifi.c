#include "esp_wifi.h"
#include "esp_check.h"
#include "nvs_flash.h"
#include "lwip/api.h"
#include "lwip/sockets.h"
#include <stdint.h>
#include <string.h>
#include "wifi.h"

static const char *tag = "wifi";
static bool init_done = false;
static bool is_connected = false;
static const char *current_uuid;

static struct {
	wifi_credentials_t *ap_list;
	int list_size;
} credentials_list;

static esp_event_handler_instance_t instance_any_id;
static esp_event_handler_instance_t instance_got_ip;
static wifi_config_t sta_cfg = {
	.sta.pmf_cfg.capable = true,
};

static void event_start_scan(void)
{
	const wifi_scan_config_t scan_config = {
		.ssid = 0,
		.bssid = 0,
		.channel = 0,	/* 0--all channel scan */
		.show_hidden = 0,
		.scan_type = WIFI_SCAN_TYPE_ACTIVE,
		.scan_time.active.min = 0,
		.scan_time.active.max = 0,
	};
<<<<<<< HEAD
	esp_wifi_scan_start(&scan_config, false);
=======
	ESP_ERROR_CHECK(esp_wifi_scan_start(&scan_config, false));
>>>>>>> 5aae1af4
}

static void event_find_ap_from_list(void)
{
	uint16_t ap_found;
	wifi_ap_record_t *ap_list;
<<<<<<< HEAD
	wifi_ap_record_t *ap_alloc;
=======
>>>>>>> 5aae1af4
	bool is_found = false;

	ESP_ERROR_CHECK(esp_wifi_scan_get_ap_num(&ap_found));

	if (ap_found <= 0) {
		ESP_LOGI(tag, "No APs found, retry...");
		event_start_scan();
		return;
	}

<<<<<<< HEAD
	ap_alloc = malloc(ap_found * sizeof(*ap_list));
	if (!ap_alloc) {
=======
	ap_list = malloc(ap_found * sizeof(*ap_list));
	if (!ap_list) {
>>>>>>> 5aae1af4
		ESP_LOGE(tag, "Memory low, retry later...");
		event_start_scan();
		return;
	}

<<<<<<< HEAD
	ap_list = ap_alloc;

=======
>>>>>>> 5aae1af4
	ESP_ERROR_CHECK(esp_wifi_scan_get_ap_records(&ap_found, ap_list));

	for (uint16_t j = 0; j != ap_found; j++) {
		wifi_credentials_t *ap = credentials_list.ap_list;
		for (uint16_t i = 0; i != credentials_list.list_size; i++) {
			ESP_LOGI(tag, "UUID: %s, RSSI=%d",
				(char *)ap_list->ssid, ap_list->rssi);
			if (!strcmp(ap->uuid, (char *)ap_list->ssid)) {
				ESP_LOGI(tag, "Connecting to %s...", ap->uuid);
				strcpy((char *)sta_cfg.sta.ssid, ap->uuid);
				strcpy((char *)sta_cfg.sta.password, ap->pass);
				sta_cfg.sta.threshold.authmode =
					(wifi_auth_mode_t)ap->auth;
				current_uuid = ap->uuid;
				is_found = true;
				goto done;
			}
			ap++;
		}
		ap_list++;
	}
	ESP_LOGI(tag, "No known APs found, retry...");
done:
	ESP_ERROR_CHECK(esp_wifi_clear_ap_list());
<<<<<<< HEAD
	free(ap_alloc);
=======
	free(ap_list);
>>>>>>> 5aae1af4

	if (is_found) {
		ESP_ERROR_CHECK(esp_wifi_set_config(WIFI_IF_STA, &sta_cfg));
		ESP_ERROR_CHECK(esp_wifi_connect());
	}
}

static void event_handler(void* arg, esp_event_base_t event_base,
		int32_t event_id, void* event_data)
{
	if (event_base == WIFI_EVENT) {
		switch (event_id) {
		case WIFI_EVENT_STA_START:
		case WIFI_EVENT_STA_DISCONNECTED:	/* Step 1 */
			ESP_LOGI(tag, "Disconnected, scanning APs...");
			is_connected = false;
			event_start_scan();
			break;
		case WIFI_EVENT_SCAN_DONE:		/* Step 2 */
			ESP_LOGI(tag, "Scanning is done, looking for the AP");
			event_find_ap_from_list();
			break;
		case WIFI_EVENT_STA_CONNECTED:		/* Step 3 */
			ESP_LOGI(tag, "Connection established.");
			break;
		}
		return;
	}

	/* Step 4 */
	if (event_base == IP_EVENT && event_id == IP_EVENT_STA_GOT_IP) {
		char ip_address[16];
		ip_event_got_ip_t *event = (ip_event_got_ip_t*)event_data;
		snprintf(ip_address, sizeof(ip_address), IPSTR,
			IP2STR(&event->ip_info.ip));
<<<<<<< HEAD
		ESP_LOGI(tag, "Got ip: %s", ip_address);
=======
		ESP_LOGI(tag, "Wifi got ip: %s", ip_address);
>>>>>>> 5aae1af4
		is_connected = true;
	}
}

int connect_to_server(int *socketfd, const char *server, uint32_t port)
{
	struct sockaddr_in dest = {
		.sin_family = AF_INET,
		.sin_port = htons(port),
	};
	int tmp;

	dest.sin_addr.s_addr = inet_addr(server);

	tmp = socket(AF_INET, SOCK_STREAM, IPPROTO_TCP);
	if (tmp < 0)
		return errno;

	if (connect(tmp, (struct sockaddr *)&dest, sizeof(dest))) {
		close(tmp);
		return errno;
	}

	*socketfd = tmp;
	return 0;
}

void wifi_start(wifi_credentials_t *ap_list, int size)
{
	const wifi_init_config_t config = WIFI_INIT_CONFIG_DEFAULT();

	ESP_ERROR_CHECK(ap_list == NULL || size <= 0);
	ESP_ERROR_CHECK(init_done);

	credentials_list.ap_list = ap_list;
	credentials_list.list_size = size;

	ESP_ERROR_CHECK(nvs_flash_init());
	ESP_ERROR_CHECK(esp_netif_init());
	ESP_ERROR_CHECK(esp_event_loop_create_default());
	esp_netif_create_default_wifi_sta();
	ESP_ERROR_CHECK(esp_wifi_init(&config));
	ESP_ERROR_CHECK(esp_event_handler_instance_register(WIFI_EVENT,
		ESP_EVENT_ANY_ID, &event_handler, NULL, &instance_any_id));
	ESP_ERROR_CHECK(esp_event_handler_instance_register(IP_EVENT,
		IP_EVENT_STA_GOT_IP, &event_handler, NULL, &instance_got_ip));
	ESP_ERROR_CHECK(esp_wifi_set_mode(WIFI_MODE_STA));
	ESP_ERROR_CHECK(esp_wifi_start());
	init_done = true;
}

bool wifi_is_connected(void)
{
	return is_connected;
}

void wifi_stop(void)
{
	if (!init_done)
		return;

	is_connected = false;
	init_done = false;
	esp_wifi_stop();
}

const char *wifi_get_current_uuid(void)
{
	return current_uuid;
}<|MERGE_RESOLUTION|>--- conflicted
+++ resolved
@@ -34,21 +34,14 @@
 		.scan_time.active.min = 0,
 		.scan_time.active.max = 0,
 	};
-<<<<<<< HEAD
 	esp_wifi_scan_start(&scan_config, false);
-=======
-	ESP_ERROR_CHECK(esp_wifi_scan_start(&scan_config, false));
->>>>>>> 5aae1af4
 }
 
 static void event_find_ap_from_list(void)
 {
 	uint16_t ap_found;
 	wifi_ap_record_t *ap_list;
-<<<<<<< HEAD
 	wifi_ap_record_t *ap_alloc;
-=======
->>>>>>> 5aae1af4
 	bool is_found = false;
 
 	ESP_ERROR_CHECK(esp_wifi_scan_get_ap_num(&ap_found));
@@ -59,23 +52,15 @@
 		return;
 	}
 
-<<<<<<< HEAD
 	ap_alloc = malloc(ap_found * sizeof(*ap_list));
 	if (!ap_alloc) {
-=======
-	ap_list = malloc(ap_found * sizeof(*ap_list));
-	if (!ap_list) {
->>>>>>> 5aae1af4
 		ESP_LOGE(tag, "Memory low, retry later...");
 		event_start_scan();
 		return;
 	}
 
-<<<<<<< HEAD
 	ap_list = ap_alloc;
 
-=======
->>>>>>> 5aae1af4
 	ESP_ERROR_CHECK(esp_wifi_scan_get_ap_records(&ap_found, ap_list));
 
 	for (uint16_t j = 0; j != ap_found; j++) {
@@ -100,11 +85,7 @@
 	ESP_LOGI(tag, "No known APs found, retry...");
 done:
 	ESP_ERROR_CHECK(esp_wifi_clear_ap_list());
-<<<<<<< HEAD
 	free(ap_alloc);
-=======
-	free(ap_list);
->>>>>>> 5aae1af4
 
 	if (is_found) {
 		ESP_ERROR_CHECK(esp_wifi_set_config(WIFI_IF_STA, &sta_cfg));
@@ -140,11 +121,7 @@
 		ip_event_got_ip_t *event = (ip_event_got_ip_t*)event_data;
 		snprintf(ip_address, sizeof(ip_address), IPSTR,
 			IP2STR(&event->ip_info.ip));
-<<<<<<< HEAD
-		ESP_LOGI(tag, "Got ip: %s", ip_address);
-=======
 		ESP_LOGI(tag, "Wifi got ip: %s", ip_address);
->>>>>>> 5aae1af4
 		is_connected = true;
 	}
 }
