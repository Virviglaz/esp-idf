// Copyright 2015-2019 Espressif Systems (Shanghai) PTE LTD
//
// Licensed under the Apache License, Version 2.0 (the "License");
// you may not use this file except in compliance with the License.
// You may obtain a copy of the License at

//     http://www.apache.org/licenses/LICENSE-2.0
//
// Unless required by applicable law or agreed to in writing, software
// distributed under the License is distributed on an "AS IS" BASIS,
// WITHOUT WARRANTIES OR CONDITIONS OF ANY KIND, either express or implied.
// See the License for the specific language governing permissions and
// limitations under the License.
#include <string.h>
#include "esp_log.h"
#include "esp_err.h"
#include "esp_intr_alloc.h"
#include "freertos/FreeRTOS.h"
#include "freertos/xtensa_api.h"
#include "driver/timer.h"
#include "driver/periph_ctrl.h"
<<<<<<< HEAD
#include "soc/rtc.h"
#include "sdkconfig.h"
=======
#include "hal/timer_ll.h"
>>>>>>> 74c2eb3a

static const char* TIMER_TAG = "timer_group";
#define TIMER_CHECK(a, str, ret_val) \
    if (!(a)) { \
        ESP_LOGE(TIMER_TAG,"%s(%d): %s", __FUNCTION__, __LINE__, str); \
        return (ret_val); \
    }

#define TIMER_GROUP_NUM_ERROR   "TIMER GROUP NUM ERROR"
#define TIMER_NUM_ERROR         "HW TIMER NUM ERROR"
#define TIMER_PARAM_ADDR_ERROR  "HW TIMER PARAM ADDR ERROR"
#define TIMER_COUNT_DIR_ERROR   "HW TIMER COUNTER DIR ERROR"
#define TIMER_AUTORELOAD_ERROR  "HW TIMER AUTORELOAD ERROR"
#define TIMER_SCALE_ERROR       "HW TIMER SCALE ERROR"
#define TIMER_ALARM_ERROR       "HW TIMER ALARM ERROR"
#define DIVIDER_RANGE_ERROR     "HW TIMER divider outside of [2, 65536] range error"
DRAM_ATTR static timg_dev_t *TG[2] = {&TIMERG0, &TIMERG1};
static portMUX_TYPE timer_spinlock[TIMER_GROUP_MAX] = {portMUX_INITIALIZER_UNLOCKED, portMUX_INITIALIZER_UNLOCKED};

#define TIMER_ENTER_CRITICAL(mux)      portENTER_CRITICAL_SAFE(mux);
#define TIMER_EXIT_CRITICAL(mux)       portEXIT_CRITICAL_SAFE(mux);

esp_err_t timer_get_counter_value(timer_group_t group_num, timer_idx_t timer_num, uint64_t* timer_val)
{
    TIMER_CHECK(group_num < TIMER_GROUP_MAX, TIMER_GROUP_NUM_ERROR, ESP_ERR_INVALID_ARG);
    TIMER_CHECK(timer_num < TIMER_MAX, TIMER_NUM_ERROR, ESP_ERR_INVALID_ARG);
    TIMER_CHECK(timer_val != NULL, TIMER_PARAM_ADDR_ERROR, ESP_ERR_INVALID_ARG);
    portENTER_CRITICAL_SAFE(&timer_spinlock[group_num]);
#ifdef CONFIG_IDF_TARGET_ESP32
    TG[group_num]->hw_timer[timer_num].update = 1;
#elif defined CONFIG_IDF_TARGET_ESP32S2BETA
    TG[group_num]->hw_timer[timer_num].update.update = 1;
#endif
    *timer_val = ((uint64_t) TG[group_num]->hw_timer[timer_num].cnt_high << 32)
        | (TG[group_num]->hw_timer[timer_num].cnt_low);
    portEXIT_CRITICAL_SAFE(&timer_spinlock[group_num]);
    return ESP_OK;
}

esp_err_t timer_get_counter_time_sec(timer_group_t group_num, timer_idx_t timer_num, double* time)
{
    TIMER_CHECK(group_num < TIMER_GROUP_MAX, TIMER_GROUP_NUM_ERROR, ESP_ERR_INVALID_ARG);
    TIMER_CHECK(timer_num < TIMER_MAX, TIMER_NUM_ERROR, ESP_ERR_INVALID_ARG);
    TIMER_CHECK(time != NULL, TIMER_PARAM_ADDR_ERROR, ESP_ERR_INVALID_ARG);

    uint64_t timer_val;
    esp_err_t err = timer_get_counter_value(group_num, timer_num, &timer_val);
    if (err == ESP_OK) {
        uint16_t div = TG[group_num]->hw_timer[timer_num].config.divider;
#ifdef CONFIG_IDF_TARGET_ESP32
        *time = (double)timer_val * div / TIMER_BASE_CLK;
#elif defined CONFIG_IDF_TARGET_ESP32S2BETA
        if(TG[group_num]->hw_timer[timer_num].config.use_xtal) {
            *time = (double)timer_val * div / ((int)rtc_clk_xtal_freq_get() * 1000000);
        } else {
            *time = (double)timer_val * div / rtc_clk_apb_freq_get();
        }
#endif
    }
    return err;
}

esp_err_t timer_set_counter_value(timer_group_t group_num, timer_idx_t timer_num, uint64_t load_val)
{
    TIMER_CHECK(group_num < TIMER_GROUP_MAX, TIMER_GROUP_NUM_ERROR, ESP_ERR_INVALID_ARG);
    TIMER_CHECK(timer_num < TIMER_MAX, TIMER_NUM_ERROR, ESP_ERR_INVALID_ARG);
    TIMER_ENTER_CRITICAL(&timer_spinlock[group_num]);
    TG[group_num]->hw_timer[timer_num].load_high = (uint32_t) (load_val >> 32);
    TG[group_num]->hw_timer[timer_num].load_low = (uint32_t) load_val;
    TG[group_num]->hw_timer[timer_num].reload = 1;
    TIMER_EXIT_CRITICAL(&timer_spinlock[group_num]);
    return ESP_OK;
}

esp_err_t timer_start(timer_group_t group_num, timer_idx_t timer_num)
{
    TIMER_CHECK(group_num < TIMER_GROUP_MAX, TIMER_GROUP_NUM_ERROR, ESP_ERR_INVALID_ARG);
    TIMER_CHECK(timer_num < TIMER_MAX, TIMER_NUM_ERROR, ESP_ERR_INVALID_ARG);
    TIMER_ENTER_CRITICAL(&timer_spinlock[group_num]);
    TG[group_num]->hw_timer[timer_num].config.enable = 1;
    TIMER_EXIT_CRITICAL(&timer_spinlock[group_num]);
    return ESP_OK;
}

esp_err_t timer_pause(timer_group_t group_num, timer_idx_t timer_num)
{
    TIMER_CHECK(group_num < TIMER_GROUP_MAX, TIMER_GROUP_NUM_ERROR, ESP_ERR_INVALID_ARG);
    TIMER_CHECK(timer_num < TIMER_MAX, TIMER_NUM_ERROR, ESP_ERR_INVALID_ARG);
    TIMER_ENTER_CRITICAL(&timer_spinlock[group_num]);
    TG[group_num]->hw_timer[timer_num].config.enable = 0;
    TIMER_EXIT_CRITICAL(&timer_spinlock[group_num]);
    return ESP_OK;
}

esp_err_t timer_set_counter_mode(timer_group_t group_num, timer_idx_t timer_num, timer_count_dir_t counter_dir)
{
    TIMER_CHECK(group_num < TIMER_GROUP_MAX, TIMER_GROUP_NUM_ERROR, ESP_ERR_INVALID_ARG);
    TIMER_CHECK(timer_num < TIMER_MAX, TIMER_NUM_ERROR, ESP_ERR_INVALID_ARG);
    TIMER_CHECK(counter_dir < TIMER_COUNT_MAX, TIMER_COUNT_DIR_ERROR, ESP_ERR_INVALID_ARG);
    TIMER_ENTER_CRITICAL(&timer_spinlock[group_num]);
    TG[group_num]->hw_timer[timer_num].config.increase = counter_dir;
    TIMER_EXIT_CRITICAL(&timer_spinlock[group_num]);
    return ESP_OK;
}

esp_err_t timer_set_auto_reload(timer_group_t group_num, timer_idx_t timer_num, timer_autoreload_t reload)
{
    TIMER_CHECK(group_num < TIMER_GROUP_MAX, TIMER_GROUP_NUM_ERROR, ESP_ERR_INVALID_ARG);
    TIMER_CHECK(timer_num < TIMER_MAX, TIMER_NUM_ERROR, ESP_ERR_INVALID_ARG);
    TIMER_CHECK(reload < TIMER_AUTORELOAD_MAX, TIMER_AUTORELOAD_ERROR, ESP_ERR_INVALID_ARG);
    TIMER_ENTER_CRITICAL(&timer_spinlock[group_num]);
    TG[group_num]->hw_timer[timer_num].config.autoreload = reload;
    TIMER_EXIT_CRITICAL(&timer_spinlock[group_num]);
    return ESP_OK;
}

esp_err_t timer_set_divider(timer_group_t group_num, timer_idx_t timer_num, uint32_t divider)
{
    TIMER_CHECK(group_num < TIMER_GROUP_MAX, TIMER_GROUP_NUM_ERROR, ESP_ERR_INVALID_ARG);
    TIMER_CHECK(timer_num < TIMER_MAX, TIMER_NUM_ERROR, ESP_ERR_INVALID_ARG);
    TIMER_CHECK(divider > 1 && divider < 65537, DIVIDER_RANGE_ERROR, ESP_ERR_INVALID_ARG);
    TIMER_ENTER_CRITICAL(&timer_spinlock[group_num]);
    int timer_en = TG[group_num]->hw_timer[timer_num].config.enable;
    TG[group_num]->hw_timer[timer_num].config.enable = 0;
    TG[group_num]->hw_timer[timer_num].config.divider = (uint16_t) divider;
    TG[group_num]->hw_timer[timer_num].config.enable = timer_en;
    TIMER_EXIT_CRITICAL(&timer_spinlock[group_num]);
    return ESP_OK;
}

esp_err_t timer_set_alarm_value(timer_group_t group_num, timer_idx_t timer_num, uint64_t alarm_value)
{
    TIMER_CHECK(group_num < TIMER_GROUP_MAX, TIMER_GROUP_NUM_ERROR, ESP_ERR_INVALID_ARG);
    TIMER_CHECK(timer_num < TIMER_MAX, TIMER_NUM_ERROR, ESP_ERR_INVALID_ARG);
    TIMER_ENTER_CRITICAL(&timer_spinlock[group_num]);
    TG[group_num]->hw_timer[timer_num].alarm_high = (uint32_t) (alarm_value >> 32);
    TG[group_num]->hw_timer[timer_num].alarm_low = (uint32_t) alarm_value;
    TIMER_EXIT_CRITICAL(&timer_spinlock[group_num]);
    return ESP_OK;
}

esp_err_t timer_get_alarm_value(timer_group_t group_num, timer_idx_t timer_num, uint64_t* alarm_value)
{
    TIMER_CHECK(group_num < TIMER_GROUP_MAX, TIMER_GROUP_NUM_ERROR, ESP_ERR_INVALID_ARG);
    TIMER_CHECK(timer_num < TIMER_MAX, TIMER_NUM_ERROR, ESP_ERR_INVALID_ARG);
    TIMER_CHECK(alarm_value != NULL, TIMER_PARAM_ADDR_ERROR, ESP_ERR_INVALID_ARG);
    portENTER_CRITICAL_SAFE(&timer_spinlock[group_num]);
    *alarm_value = ((uint64_t) TG[group_num]->hw_timer[timer_num].alarm_high << 32)
                | (TG[group_num]->hw_timer[timer_num].alarm_low);
    portEXIT_CRITICAL_SAFE(&timer_spinlock[group_num]);
    return ESP_OK;
}

esp_err_t timer_set_alarm(timer_group_t group_num, timer_idx_t timer_num, timer_alarm_t alarm_en)
{
    TIMER_CHECK(group_num < TIMER_GROUP_MAX, TIMER_GROUP_NUM_ERROR, ESP_ERR_INVALID_ARG);
    TIMER_CHECK(timer_num < TIMER_MAX, TIMER_NUM_ERROR, ESP_ERR_INVALID_ARG);
    TIMER_CHECK(alarm_en < TIMER_ALARM_MAX, TIMER_ALARM_ERROR, ESP_ERR_INVALID_ARG);
    TIMER_ENTER_CRITICAL(&timer_spinlock[group_num]);
    TG[group_num]->hw_timer[timer_num].config.alarm_en = alarm_en;
    TIMER_EXIT_CRITICAL(&timer_spinlock[group_num]);
    return ESP_OK;
}

esp_err_t timer_isr_register(timer_group_t group_num, timer_idx_t timer_num,
    void (*fn)(void*), void * arg, int intr_alloc_flags, timer_isr_handle_t *handle)
{
    TIMER_CHECK(group_num < TIMER_GROUP_MAX, TIMER_GROUP_NUM_ERROR, ESP_ERR_INVALID_ARG);
    TIMER_CHECK(timer_num < TIMER_MAX, TIMER_NUM_ERROR, ESP_ERR_INVALID_ARG);
    TIMER_CHECK(fn != NULL, TIMER_PARAM_ADDR_ERROR, ESP_ERR_INVALID_ARG);

    int intr_source = 0;
    uint32_t status_reg = 0;
    int mask = 0;
    switch(group_num) {
        case TIMER_GROUP_0:
        default:
            if((intr_alloc_flags & ESP_INTR_FLAG_EDGE) == 0) {
                intr_source = ETS_TG0_T0_LEVEL_INTR_SOURCE + timer_num;
            } else {
                intr_source = ETS_TG0_T0_EDGE_INTR_SOURCE + timer_num;
            }
            status_reg = TIMG_INT_ST_TIMERS_REG(0);
            mask = 1<<timer_num;
            break;
        case TIMER_GROUP_1:
            if((intr_alloc_flags & ESP_INTR_FLAG_EDGE) == 0) {
                intr_source = ETS_TG1_T0_LEVEL_INTR_SOURCE + timer_num;
            } else {
                intr_source = ETS_TG1_T0_EDGE_INTR_SOURCE + timer_num;
            }
            status_reg = TIMG_INT_ST_TIMERS_REG(1);
            mask = 1<<timer_num;
            break;
    }
    return esp_intr_alloc_intrstatus(intr_source, intr_alloc_flags, status_reg, mask, fn, arg, handle);
}

esp_err_t timer_init(timer_group_t group_num, timer_idx_t timer_num, const timer_config_t *config)
{
    TIMER_CHECK(group_num < TIMER_GROUP_MAX, TIMER_GROUP_NUM_ERROR, ESP_ERR_INVALID_ARG);
    TIMER_CHECK(timer_num < TIMER_MAX, TIMER_NUM_ERROR, ESP_ERR_INVALID_ARG);
    TIMER_CHECK(config != NULL, TIMER_PARAM_ADDR_ERROR, ESP_ERR_INVALID_ARG);
    TIMER_CHECK(config->divider > 1 && config->divider < 65537, DIVIDER_RANGE_ERROR, ESP_ERR_INVALID_ARG);

    if(group_num == 0) {
        periph_module_enable(PERIPH_TIMG0_MODULE);
    } else if(group_num == 1) {
        periph_module_enable(PERIPH_TIMG1_MODULE);
    }
    TIMER_ENTER_CRITICAL(&timer_spinlock[group_num]);
    //Some applications use a software reset, at the reset time, timer_group happens to generate an interrupt.
    //but software reset does not clear interrupt status. This is not safe for application when enable the interrupt of timer_group.
    //we need to disable the interrupt and clear the interrupt status here.
    TG[group_num]->int_ena.val &= (~BIT(timer_num));
#ifdef CONFIG_IDF_TARGET_ESP32
    TG[group_num]->int_clr_timers.val = BIT(timer_num);
#elif defined CONFIG_IDF_TARGET_ESP32S2BETA
    TG[group_num]->int_clr.val = BIT(timer_num);
#endif
    TG[group_num]->hw_timer[timer_num].config.autoreload = config->auto_reload;
    TG[group_num]->hw_timer[timer_num].config.divider = (uint16_t) config->divider;
    TG[group_num]->hw_timer[timer_num].config.enable = config->counter_en;
    TG[group_num]->hw_timer[timer_num].config.increase = config->counter_dir;
    TG[group_num]->hw_timer[timer_num].config.alarm_en = config->alarm_en;
    TG[group_num]->hw_timer[timer_num].config.level_int_en = (config->intr_type == TIMER_INTR_LEVEL ? 1 : 0);
    TG[group_num]->hw_timer[timer_num].config.edge_int_en = (config->intr_type == TIMER_INTR_LEVEL ? 0 : 1);
#ifdef CONFIG_IDF_TARGET_ESP32S2BETA
    TG[group_num]->hw_timer[timer_num].config.use_xtal = config->clk_sel;
#endif
    TIMER_EXIT_CRITICAL(&timer_spinlock[group_num]);
    return ESP_OK;
}

esp_err_t timer_get_config(timer_group_t group_num, timer_idx_t timer_num, timer_config_t *config)
{
    TIMER_CHECK(group_num < TIMER_GROUP_MAX, TIMER_GROUP_NUM_ERROR, ESP_ERR_INVALID_ARG);
    TIMER_CHECK(timer_num < TIMER_MAX, TIMER_NUM_ERROR, ESP_ERR_INVALID_ARG);
    TIMER_CHECK(config != NULL, TIMER_PARAM_ADDR_ERROR, ESP_ERR_INVALID_ARG);
    TIMER_ENTER_CRITICAL(&timer_spinlock[group_num]);
    config->alarm_en = TG[group_num]->hw_timer[timer_num].config.alarm_en;
    config->auto_reload = TG[group_num]->hw_timer[timer_num].config.autoreload;
    config->counter_dir = TG[group_num]->hw_timer[timer_num].config.increase;
    config->divider =  (TG[group_num]->hw_timer[timer_num].config.divider == 0 ?
        65536 : TG[group_num]->hw_timer[timer_num].config.divider);
    config->counter_en = TG[group_num]->hw_timer[timer_num].config.enable;
    if(TG[group_num]->hw_timer[timer_num].config.level_int_en) {
        config->intr_type = TIMER_INTR_LEVEL;
    }
    TIMER_EXIT_CRITICAL(&timer_spinlock[group_num]);
    return ESP_OK;
}

esp_err_t timer_group_intr_enable(timer_group_t group_num, timer_intr_t en_mask)
{
    TIMER_CHECK(group_num < TIMER_GROUP_MAX, TIMER_GROUP_NUM_ERROR, ESP_ERR_INVALID_ARG);
    portENTER_CRITICAL(&timer_spinlock[group_num]);
    TG[group_num]->int_ena.val |= en_mask;
    portEXIT_CRITICAL(&timer_spinlock[group_num]);
    return ESP_OK;
}

esp_err_t timer_group_intr_disable(timer_group_t group_num, timer_intr_t disable_mask)
{
    TIMER_CHECK(group_num < TIMER_GROUP_MAX, TIMER_GROUP_NUM_ERROR, ESP_ERR_INVALID_ARG);
    portENTER_CRITICAL(&timer_spinlock[group_num]);
    TG[group_num]->int_ena.val &= (~disable_mask);
    portEXIT_CRITICAL(&timer_spinlock[group_num]);
    return ESP_OK;
}

esp_err_t timer_enable_intr(timer_group_t group_num, timer_idx_t timer_num)
{
    TIMER_CHECK(group_num < TIMER_GROUP_MAX, TIMER_GROUP_NUM_ERROR, ESP_ERR_INVALID_ARG);
    TIMER_CHECK(timer_num < TIMER_MAX, TIMER_NUM_ERROR, ESP_ERR_INVALID_ARG);
    return timer_group_intr_enable(group_num, TIMER_LL_GET_INTR(timer_num));
}

esp_err_t timer_disable_intr(timer_group_t group_num, timer_idx_t timer_num)
{
    TIMER_CHECK(group_num < TIMER_GROUP_MAX, TIMER_GROUP_NUM_ERROR, ESP_ERR_INVALID_ARG);
    TIMER_CHECK(timer_num < TIMER_MAX, TIMER_NUM_ERROR, ESP_ERR_INVALID_ARG);
<<<<<<< HEAD
    return timer_group_intr_disable(group_num, BIT(timer_num));
=======
    return timer_group_intr_disable(group_num, TIMER_LL_GET_INTR(timer_num));
}

timer_intr_t IRAM_ATTR timer_group_intr_get_in_isr(timer_group_t group_num)
{
    return timer_ll_intr_status_get(TG[group_num]);
}

void IRAM_ATTR timer_group_intr_clr_in_isr(timer_group_t group_num, timer_idx_t timer_num)
{
    timer_ll_intr_status_clear(TG[group_num], TIMER_LL_GET_INTR(timer_num));
}

void IRAM_ATTR timer_group_enable_alarm_in_isr(timer_group_t group_num, timer_idx_t timer_num)
{
    timer_ll_set_alarm_enable(TG[group_num], timer_num, true);
}

uint64_t IRAM_ATTR timer_group_get_counter_value_in_isr(timer_group_t group_num, timer_idx_t timer_num)
{
    uint64_t val;
    timer_ll_get_counter_value(TG[group_num], timer_num, &val);
    return val;
}

void IRAM_ATTR timer_group_set_alarm_value_in_isr(timer_group_t group_num, timer_idx_t timer_num, uint64_t alarm_val)
{
    timer_ll_set_alarm_value(TG[group_num], timer_num, alarm_val);
}

void IRAM_ATTR timer_group_set_counter_enable_in_isr(timer_group_t group_num, timer_idx_t timer_num, timer_start_t counter_en)
{
    timer_ll_set_counter_enable(TG[group_num], timer_num, counter_en);
}

void IRAM_ATTR timer_group_clr_intr_sta_in_isr(timer_group_t group_num, timer_intr_t intr_mask)
{
    timer_ll_intr_status_clear(TG[group_num], intr_mask);
}

bool IRAM_ATTR timer_group_get_auto_reload_in_isr(timer_group_t group_num, timer_idx_t timer_num)
{
    return timer_ll_get_auto_reload(TG[group_num], timer_num);
>>>>>>> 74c2eb3a
}<|MERGE_RESOLUTION|>--- conflicted
+++ resolved
@@ -19,12 +19,8 @@
 #include "freertos/xtensa_api.h"
 #include "driver/timer.h"
 #include "driver/periph_ctrl.h"
-<<<<<<< HEAD
+#include "hal/timer_ll.h"
 #include "soc/rtc.h"
-#include "sdkconfig.h"
-=======
-#include "hal/timer_ll.h"
->>>>>>> 74c2eb3a
 
 static const char* TIMER_TAG = "timer_group";
 #define TIMER_CHECK(a, str, ret_val) \
@@ -307,9 +303,6 @@
 {
     TIMER_CHECK(group_num < TIMER_GROUP_MAX, TIMER_GROUP_NUM_ERROR, ESP_ERR_INVALID_ARG);
     TIMER_CHECK(timer_num < TIMER_MAX, TIMER_NUM_ERROR, ESP_ERR_INVALID_ARG);
-<<<<<<< HEAD
-    return timer_group_intr_disable(group_num, BIT(timer_num));
-=======
     return timer_group_intr_disable(group_num, TIMER_LL_GET_INTR(timer_num));
 }
 
@@ -353,5 +346,4 @@
 bool IRAM_ATTR timer_group_get_auto_reload_in_isr(timer_group_t group_num, timer_idx_t timer_num)
 {
     return timer_ll_get_auto_reload(TG[group_num], timer_num);
->>>>>>> 74c2eb3a
-}+}
